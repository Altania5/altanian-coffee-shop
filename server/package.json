--- conflicted
+++ resolved
@@ -18,15 +18,10 @@
     "jsonwebtoken": "^9.0.2",
     "mongoose": "^8.17.0",
     "nodemailer": "^7.0.6",
-<<<<<<< HEAD
-    "stripe": "^18.4.0",
-    "ws": "^8.18.3"
-=======
     "socket.io": "^4.8.1",
     "stripe": "^18.4.0"
   },
   "devDependencies": {
     "nodemon": "^3.1.10"
->>>>>>> 83790a08
   }
 }